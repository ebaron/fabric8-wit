--- conflicted
+++ resolved
@@ -91,9 +91,11 @@
 type OpenShiftRESTAPI interface {
 	GetBuildConfigs(namespace string, labelSelector string) (map[string]interface{}, error)
 	GetDeploymentConfig(namespace string, name string) (map[string]interface{}, error)
+	DeleteDeploymentConfig(namespace string, name string, opts *metaV1.DeleteOptions) error
 	GetDeploymentConfigScale(namespace string, name string) (map[string]interface{}, error)
 	SetDeploymentConfigScale(namespace string, name string, scale map[string]interface{}) error
 	GetRoutes(namespace string) (map[string]interface{}, error)
+	DeleteRoutes(namespace string, labelSelector string, opts *metaV1.DeleteOptions) error
 }
 
 type openShiftAPIClient struct {
@@ -288,16 +290,7 @@
 	}
 	spec["replicas"] = deployNumber
 
-<<<<<<< HEAD
 	err = kc.SetDeploymentConfigScale(envNS, appName, scale)
-=======
-	yamlScale, err := yaml.Marshal(scale)
-	if err != nil {
-		return nil, errs.WithStack(err)
-	}
-
-	_, err = kc.sendResource(dcScaleURL, "PUT", yamlScale, "application/yaml")
->>>>>>> 2bd05986
 	if err != nil {
 		return nil, errs.WithStack(err)
 	}
@@ -312,7 +305,7 @@
 
 func (oc *openShiftAPIClient) SetDeploymentConfigScale(namespace string, name string, scale map[string]interface{}) error {
 	dcScaleURL := fmt.Sprintf("/oapi/v1/namespaces/%s/deploymentconfigs/%s/scale", namespace, name)
-	return oc.putResource(dcScaleURL, scale)
+	return oc.sendResource(dcScaleURL, "PUT", scale)
 }
 
 func (kc *kubeClient) getConsoleURL(envNS string) (*string, error) {
@@ -717,23 +710,11 @@
 }
 
 // Derived from: https://github.com/fabric8-services/fabric8-tenant/blob/master/openshift/kube_token.go
-<<<<<<< HEAD
-func (oc *openShiftAPIClient) putResource(url string, putBody map[string]interface{}) error {
-	marshalled, err := json.Marshal(putBody)
-=======
-func (kc *kubeClient) sendResource(url string, method string, reqBody []byte, contentType string) ([]byte, error) {
-	fullURL := strings.TrimSuffix(kc.config.ClusterURL, "/") + url
-	req, err := http.NewRequest(method, fullURL, bytes.NewBuffer(reqBody))
->>>>>>> 2bd05986
+func (oc *openShiftAPIClient) sendResource(url string, method string, reqBody interface{}) error {
+	marshalled, err := json.Marshal(reqBody)
 	if err != nil {
 		return errs.WithStack(err)
 	}
-<<<<<<< HEAD
-=======
-	req.Header.Set("Content-Type", contentType)
-	req.Header.Set("Accept", contentType)
-	req.Header.Set("Authorization", "Bearer "+kc.config.BearerToken)
->>>>>>> 2bd05986
 
 	fullURL := strings.TrimSuffix(oc.config.ClusterURL, "/") + url
 	req, err := http.NewRequest("PUT", fullURL, bytes.NewBuffer(marshalled))
@@ -744,28 +725,17 @@
 	req.Header.Set("Accept", "application/json")
 	req.Header.Set("Authorization", "Bearer "+oc.config.BearerToken)
 
-<<<<<<< HEAD
 	client := http.DefaultClient
 	resp, err := client.Do(req)
-=======
-	defer resp.Body.Close()
-	respBody, err := ioutil.ReadAll(resp.Body)
->>>>>>> 2bd05986
 	if err != nil {
 		return errs.WithStack(err)
 	}
 
 	status := resp.StatusCode
 	if httpStatusFailed(status) {
-<<<<<<< HEAD
-		return errs.Errorf("failed to PUT url %s: status code %d", fullURL, status)
+		return errs.Errorf("failed to %s url %s: status code %d", method, fullURL, status)
 	}
 	return nil
-=======
-		return nil, errs.Errorf("failed to %s url %s: status code %d", method, fullURL, status)
-	}
-	return respBody, nil
->>>>>>> 2bd05986
 }
 
 func (kc *kubeClient) getDeploymentConfig(namespace string, appName string, space string) (*deployment, error) {
@@ -815,11 +785,11 @@
 	return dc, nil
 }
 
-<<<<<<< HEAD
 func (oc *openShiftAPIClient) GetDeploymentConfig(namespace string, name string) (map[string]interface{}, error) {
 	dcURL := fmt.Sprintf("/oapi/v1/namespaces/%s/deploymentconfigs/%s", namespace, name)
 	return oc.getResource(dcURL, true)
-=======
+}
+
 func (kc *kubeClient) deleteDeploymentConfig(spaceName string, appName string, namespace string) error {
 	// Check that the deployment config belongs to the expected space
 	_, err := kc.getDeploymentConfig(namespace, appName, spaceName)
@@ -827,24 +797,23 @@
 		return err
 	}
 
-	dcURL := fmt.Sprintf("/oapi/v1/namespaces/%s/deploymentconfigs/%s", namespace, appName)
 	// Delete all dependent objects and then this DC
 	policy := metaV1.DeletePropagationForeground
-	opts := metaV1.DeleteOptions{
+	opts := &metaV1.DeleteOptions{
 		PropagationPolicy: &policy,
 	}
-	reqBody, err := json.Marshal(opts)
-	if err != nil {
-		return errs.WithStack(err)
-	}
+	err = kc.DeleteDeploymentConfig(namespace, appName, opts)
+	if err != nil {
+		return err
+	}
+	return nil
+}
+
+func (oc *openShiftAPIClient) DeleteDeploymentConfig(namespace string, name string, opts *metaV1.DeleteOptions) error {
+	dcURL := fmt.Sprintf("/oapi/v1/namespaces/%s/deploymentconfigs/%s", namespace, name)
 	// API states this should return a Status object, but it returns the DC instead,
 	// just check for no HTTP error
-	_, err = kc.sendResource(dcURL, "DELETE", reqBody, "application/json")
-	if err != nil {
-		return err
-	}
-	return nil
->>>>>>> 2bd05986
+	return oc.sendResource(dcURL, "DELETE", opts)
 }
 
 func (kc *kubeClient) getCurrentDeployment(space string, appName string, namespace string) (*deployment, error) {
@@ -1468,25 +1437,25 @@
 
 func (kc *kubeClient) deleteRoutes(appName string, envNS string) error {
 	// Delete all routes in namespace with matching 'app' label
-	queryParam := url.QueryEscape("app=" + appName)
-	routesURL := fmt.Sprintf("/oapi/v1/namespaces/%s/routes?labelSelector=%s", envNS, queryParam)
+	escapedSelector := url.QueryEscape("app=" + appName)
+
 	// Delete all dependent objects before deleting the route
 	policy := metaV1.DeletePropagationForeground
-	opts := metaV1.DeleteOptions{
+	opts := &metaV1.DeleteOptions{
 		PropagationPolicy: &policy,
 	}
-	reqBody, err := json.Marshal(opts)
-	if err != nil {
-		return errs.WithStack(err)
-	}
+	err := kc.DeleteRoutes(envNS, escapedSelector, opts)
+	if err != nil {
+		return err
+	}
+	return nil
+}
+
+func (oc *openShiftAPIClient) DeleteRoutes(namespace string, labelSelector string, opts *metaV1.DeleteOptions) error {
+	routesURL := fmt.Sprintf("/oapi/v1/namespaces/%s/routes?labelSelector=%s", namespace, labelSelector)
 	// API states this should return a Status object, but it returns the route instead,
 	// just check for no HTTP error
-	resp, err := kc.sendResource(routesURL, "DELETE", reqBody, "application/json")
-	if err != nil {
-		return err
-	}
-	fmt.Println(string(resp))
-	return nil
+	return oc.sendResource(routesURL, "DELETE", opts)
 }
 
 // Derived from: https://github.com/fabric8-services/fabric8-tenant/blob/master/openshift/kube_token.go
