--- conflicted
+++ resolved
@@ -290,16 +290,7 @@
 	}
 	spec["replicas"] = deployNumber
 
-<<<<<<< HEAD
 	err = kc.SetDeploymentConfigScale(envNS, appName, scale)
-=======
-	yamlScale, err := yaml.Marshal(scale)
-	if err != nil {
-		return nil, errs.WithStack(err)
-	}
-
-	_, err = kc.sendResource(dcScaleURL, "PUT", yamlScale, "application/yaml")
->>>>>>> d71a2503
 	if err != nil {
 		return nil, errs.WithStack(err)
 	}
@@ -719,23 +710,11 @@
 }
 
 // Derived from: https://github.com/fabric8-services/fabric8-tenant/blob/master/openshift/kube_token.go
-<<<<<<< HEAD
 func (oc *openShiftAPIClient) sendResource(url string, method string, reqBody interface{}) error {
 	marshalled, err := json.Marshal(reqBody)
-=======
-func (kc *kubeClient) sendResource(url string, method string, reqBody []byte, contentType string) ([]byte, error) {
-	fullURL := strings.TrimSuffix(kc.config.ClusterURL, "/") + url
-	req, err := http.NewRequest(method, fullURL, bytes.NewBuffer(reqBody))
->>>>>>> d71a2503
 	if err != nil {
 		return errs.WithStack(err)
 	}
-<<<<<<< HEAD
-=======
-	req.Header.Set("Content-Type", contentType)
-	req.Header.Set("Accept", contentType)
-	req.Header.Set("Authorization", "Bearer "+kc.config.BearerToken)
->>>>>>> d71a2503
 
 	fullURL := strings.TrimSuffix(oc.config.ClusterURL, "/") + url
 	req, err := http.NewRequest("PUT", fullURL, bytes.NewBuffer(marshalled))
@@ -746,28 +725,18 @@
 	req.Header.Set("Accept", "application/json")
 	req.Header.Set("Authorization", "Bearer "+oc.config.BearerToken)
 
-<<<<<<< HEAD
 	client := http.DefaultClient
 	resp, err := client.Do(req)
-=======
+	if err != nil {
+		return errs.WithStack(err)
+	}
 	defer resp.Body.Close()
-	respBody, err := ioutil.ReadAll(resp.Body)
->>>>>>> d71a2503
-	if err != nil {
-		return errs.WithStack(err)
-	}
 
 	status := resp.StatusCode
 	if httpStatusFailed(status) {
-<<<<<<< HEAD
 		return errs.Errorf("failed to %s url %s: status code %d", method, fullURL, status)
 	}
 	return nil
-=======
-		return nil, errs.Errorf("failed to %s url %s: status code %d", method, fullURL, status)
-	}
-	return respBody, nil
->>>>>>> d71a2503
 }
 
 func (kc *kubeClient) getDeploymentConfig(namespace string, appName string, space string) (*deployment, error) {
@@ -817,14 +786,11 @@
 	return dc, nil
 }
 
-<<<<<<< HEAD
 func (oc *openShiftAPIClient) GetDeploymentConfig(namespace string, name string) (map[string]interface{}, error) {
 	dcURL := fmt.Sprintf("/oapi/v1/namespaces/%s/deploymentconfigs/%s", namespace, name)
 	return oc.getResource(dcURL, true)
 }
 
-=======
->>>>>>> d71a2503
 func (kc *kubeClient) deleteDeploymentConfig(spaceName string, appName string, namespace string) error {
 	// Check that the deployment config belongs to the expected space
 	_, err := kc.getDeploymentConfig(namespace, appName, spaceName)
@@ -832,7 +798,6 @@
 		return err
 	}
 
-<<<<<<< HEAD
 	// Delete all dependent objects and then this DC
 	policy := metaV1.DeletePropagationForeground
 	opts := &metaV1.DeleteOptions{
@@ -850,25 +815,6 @@
 	// API states this should return a Status object, but it returns the DC instead,
 	// just check for no HTTP error
 	return oc.sendResource(dcURL, "DELETE", opts)
-=======
-	dcURL := fmt.Sprintf("/oapi/v1/namespaces/%s/deploymentconfigs/%s", namespace, appName)
-	// Delete all dependent objects and then this DC
-	policy := metaV1.DeletePropagationForeground
-	opts := metaV1.DeleteOptions{
-		PropagationPolicy: &policy,
-	}
-	reqBody, err := json.Marshal(opts)
-	if err != nil {
-		return errs.WithStack(err)
-	}
-	// API states this should return a Status object, but it returns the DC instead,
-	// just check for no HTTP error
-	_, err = kc.sendResource(dcURL, "DELETE", reqBody, "application/json")
-	if err != nil {
-		return err
-	}
-	return nil
->>>>>>> d71a2503
 }
 
 func (kc *kubeClient) getCurrentDeployment(space string, appName string, namespace string) (*deployment, error) {
@@ -1380,7 +1326,6 @@
 	return nil
 }
 
-<<<<<<< HEAD
 func (oc *openShiftAPIClient) GetRoutes(namespace string, labelSelector string) (map[string]interface{}, error) {
 	var routeURL string
 	if len(labelSelector) > 0 {
@@ -1392,9 +1337,6 @@
 }
 
 func getRoutesFromRouteList(list map[string]interface{}) ([]interface{}, error) {
-=======
-func getRoutesFromRouteList(list map[interface{}]interface{}) ([]interface{}, error) {
->>>>>>> d71a2503
 	// Parse list of routes
 	kind, ok := list["kind"].(string)
 	if !ok || kind != "RouteList" {
@@ -1407,11 +1349,7 @@
 	return items, nil
 }
 
-<<<<<<< HEAD
 func getOptionalStringValue(respData map[string]interface{}, paramName string) (string, error) {
-=======
-func getOptionalStringValue(respData map[interface{}]interface{}, paramName string) (string, error) {
->>>>>>> d71a2503
 	val, pres := respData[paramName]
 	if !pres {
 		return "", nil
@@ -1512,7 +1450,6 @@
 
 func (kc *kubeClient) deleteRoutes(appName string, envNS string) error {
 	// Delete all routes in namespace with matching 'app' label
-<<<<<<< HEAD
 	escapedSelector := url.QueryEscape("app=" + appName)
 
 	// Delete all dependent objects before deleting the route
@@ -1524,23 +1461,6 @@
 	// The API server rejects deleting services by label, so get all
 	// services with the label, and delete one-by-one
 	routeList, err := kc.GetRoutes(envNS, escapedSelector)
-=======
-	queryParam := url.QueryEscape("app=" + appName)
-	routesURL := fmt.Sprintf("/oapi/v1/namespaces/%s/routes?labelSelector=%s", envNS, queryParam)
-	// Delete all dependent objects before deleting the route
-	policy := metaV1.DeletePropagationForeground
-	opts := metaV1.DeleteOptions{
-		PropagationPolicy: &policy,
-	}
-	reqBody, err := json.Marshal(opts)
-	if err != nil {
-		return errs.WithStack(err)
-	}
-
-	// The API server rejects deleting services by label, so get all
-	// services with the label, and delete one-by-one
-	routeList, err := kc.getResource(routesURL, false)
->>>>>>> d71a2503
 	if err != nil {
 		return err
 	}
@@ -1549,19 +1469,11 @@
 		return err
 	}
 	for _, routeItem := range routeItems {
-<<<<<<< HEAD
 		route, ok := routeItem.(map[string]interface{})
 		if !ok {
 			return errs.New("Route is not an object")
 		}
 		metadata, ok := route["metadata"].(map[string]interface{})
-=======
-		route, ok := routeItem.(map[interface{}]interface{})
-		if !ok {
-			return errs.New("Route is not an object")
-		}
-		metadata, ok := route["metadata"].(map[interface{}]interface{})
->>>>>>> d71a2503
 		if !ok {
 			return errs.New("Route has no metadata")
 		}
@@ -1572,12 +1484,7 @@
 
 		// API states this should return a Status object, but it returns the route instead,
 		// just check for no HTTP error
-<<<<<<< HEAD
 		err := kc.DeleteRoute(envNS, name, opts)
-=======
-		deleteURL := fmt.Sprintf("/oapi/v1/namespaces/%s/routes/%s", envNS, name)
-		_, err := kc.sendResource(deleteURL, "DELETE", reqBody, "application/json")
->>>>>>> d71a2503
 		if err != nil {
 			return err
 		}
@@ -1585,7 +1492,6 @@
 	return nil
 }
 
-<<<<<<< HEAD
 func (oc *openShiftAPIClient) DeleteRoute(namespace string, name string, opts *metaV1.DeleteOptions) error {
 	routesURL := fmt.Sprintf("/oapi/v1/namespaces/%s/routes/%s", namespace, name)
 	// API states this should return a Status object, but it returns the route instead,
@@ -1593,8 +1499,6 @@
 	return oc.sendResource(routesURL, "DELETE", opts)
 }
 
-=======
->>>>>>> d71a2503
 // Derived from: https://github.com/fabric8-services/fabric8-tenant/blob/master/openshift/kube_token.go
 func (oc *openShiftAPIClient) getResource(url string, allowMissing bool) (map[string]interface{}, error) {
 	var body []byte
