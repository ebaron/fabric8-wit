package controller

import (
	"fmt"

	"golang.org/x/net/context"

	"github.com/almighty/almighty-core/account"
	"github.com/almighty/almighty-core/app"
	"github.com/almighty/almighty-core/application"
	"github.com/almighty/almighty-core/jsonapi"
	"github.com/almighty/almighty-core/log"
	"github.com/almighty/almighty-core/token"
	"github.com/goadesign/goa"
	"github.com/pkg/errors"
)

// UserController implements the user resource.
type UserController struct {
	*goa.Controller
	db           application.DB
	tokenManager token.Manager
<<<<<<< HEAD
	config       UserControllerConfiguration
}

// UserControllerConfiguration the configuration for the UserController
type UserControllerConfiguration interface {
	GetCacheControlUser() string
=======
	InitTenant   func(context.Context) error
>>>>>>> 00b582ba
}

// NewUserController creates a user controller.
func NewUserController(service *goa.Service, db application.DB, tokenManager token.Manager, config UserControllerConfiguration) *UserController {
	return &UserController{
		Controller:   service.NewController("UserController"),
		db:           db,
		tokenManager: tokenManager,
		config:       config,
	}
}

// Show returns the authorized user based on the provided Token
func (c *UserController) Show(ctx *app.ShowUserContext) error {
	id, err := c.tokenManager.Locate(ctx)
	if err != nil {
		jerrors, _ := jsonapi.ErrorToJSONAPIErrors(goa.ErrBadRequest(err.Error()))
		return ctx.BadRequest(jerrors)
	}

	return application.Transactional(c.db, func(appl application.Application) error {
		identity, err := appl.Identities().Load(ctx, id)
		if err != nil || identity == nil {
			log.Error(ctx, map[string]interface{}{
				"identity_id": id,
			}, "auth token containers id %s of unknown Identity", id)
			jerrors, _ := jsonapi.ErrorToJSONAPIErrors(goa.ErrUnauthorized(fmt.Sprintf("Auth token contains id %s of unknown Identity\n", id)))
			return ctx.Unauthorized(jerrors)
		}
		var user *account.User
		userID := identity.UserID
		if userID.Valid {
			user, err = appl.Users().Load(ctx.Context, userID.UUID)
			if err != nil {
				return jsonapi.JSONErrorResponse(ctx, errors.Wrap(err, fmt.Sprintf("Can't load user with id %s", userID.UUID)))
			}
		}
<<<<<<< HEAD
		return ctx.ConditionalEntity(*user, c.config.GetCacheControlUser, func() error {
			return ctx.OK(ConvertToAppUser(ctx.RequestData, user, identity))
		})
=======
		if c.InitTenant != nil {
			go func(ctx context.Context) {
				c.InitTenant(ctx)
			}(ctx)
		}
		return ctx.OK(ConvertUser(ctx.RequestData, identity, user))
>>>>>>> 00b582ba
	})
}<|MERGE_RESOLUTION|>--- conflicted
+++ resolved
@@ -20,16 +20,13 @@
 	*goa.Controller
 	db           application.DB
 	tokenManager token.Manager
-<<<<<<< HEAD
 	config       UserControllerConfiguration
+	InitTenant   func(context.Context) error
 }
 
 // UserControllerConfiguration the configuration for the UserController
 type UserControllerConfiguration interface {
 	GetCacheControlUser() string
-=======
-	InitTenant   func(context.Context) error
->>>>>>> 00b582ba
 }
 
 // NewUserController creates a user controller.
@@ -67,17 +64,13 @@
 				return jsonapi.JSONErrorResponse(ctx, errors.Wrap(err, fmt.Sprintf("Can't load user with id %s", userID.UUID)))
 			}
 		}
-<<<<<<< HEAD
 		return ctx.ConditionalEntity(*user, c.config.GetCacheControlUser, func() error {
+			if c.InitTenant != nil {
+				go func(ctx context.Context) {
+					c.InitTenant(ctx)
+				}(ctx)
+			}
 			return ctx.OK(ConvertToAppUser(ctx.RequestData, user, identity))
 		})
-=======
-		if c.InitTenant != nil {
-			go func(ctx context.Context) {
-				c.InitTenant(ctx)
-			}(ctx)
-		}
-		return ctx.OK(ConvertUser(ctx.RequestData, identity, user))
->>>>>>> 00b582ba
 	})
 }